--- conflicted
+++ resolved
@@ -1,10 +1,5 @@
 import sys
 import os
-<<<<<<< HEAD
-import time
-import random
-=======
->>>>>>> 3f4bd258
 import subprocess
 from pathlib import Path
 from PySide6.QtWidgets import QApplication
@@ -61,11 +56,7 @@
     flightLogUpdated = Signal(list)
     predictionsTableUpdated = Signal(list)
     imagesReady = Signal(list)
-<<<<<<< HEAD
-    logMessage = Signal(str)  # Added missing signal for drone actions
-=======
     logMessage = Signal(str)
->>>>>>> 3f4bd258
 
     def __init__(self):
         super().__init__()
@@ -73,11 +64,6 @@
         self.predictions_log = []  # List to store prediction records
         self.current_prediction_label = ""
         self.image_paths = []  # Store converted image paths
-<<<<<<< HEAD
-        self.plots_dir = os.path.abspath("plotscode/plots")  # Change the path if needed
-        self.tello = Tello()
-        self.current_model = "Deep Learning"  # Default model
-=======
         self.plots_dir = os.path.abspath("plotscode/plots") # Base plots directory
         self.current_dataset = "refresh"  # Default dataset to display
         try:
@@ -85,7 +71,6 @@
         except Exception as e:
             print(f"Warning: Failed to initialize Tello drone: {e}")
             self.logMessage.emit(f"Warning: Failed to initialize Tello drone: {e}")
->>>>>>> 3f4bd258
 
     @Slot(str)
     def selectModel(self, model_name):
@@ -347,16 +332,6 @@
                 print(f"Missing file: {pdf_path}")  # Debugging: Check missing PDFs
                 continue  # Skip if file does not exist
 
-<<<<<<< HEAD
-            images = convert_from_path(pdf_path, dpi=150)  # Convert PDF to image
-            image_path = os.path.join(self.plots_dir, f"{pdf_file.replace('.pdf', '.png')}")
-            images[0].save(image_path, "PNG")  # Save first page as an image
-
-            # Debugging: Print the generated image path
-            print(f"Generated image: {image_path}")
-
-            self.image_paths.append({"graphTitle": graph_titles[i], "imagePath": QUrl.fromLocalFile(image_path).toString()})
-=======
             images = convert_from_path(str(pdf_path), dpi=150)  # Convert PDF to image
             image_path = dataset_dir / f"{pdf_file.replace('.pdf', '.png')}"
             images[0].save(str(image_path), "PNG")  # Save first page as an image
@@ -368,7 +343,6 @@
                 "graphTitle": graph_titles[i], 
                 "imagePath": QUrl.fromLocalFile(str(image_path)).toString()
             })
->>>>>>> 3f4bd258
 
         # Debugging: Print final list of image paths
         print("Final Image Paths Sent to QML:", self.image_paths)
@@ -388,18 +362,6 @@
         response = run_file_shuffler.main(path)
         return response
 
-<<<<<<< HEAD
-
-def handle_engine_status(object, url):
-    if object is None:
-        print(f"Error loading QML file: {url.toString()}")
-    else:
-        print(f"Successfully loaded QML: {url.toString()}")
-
-
-if __name__ == '__main__':
-    print("Starting application...")
-=======
     # Adding Synthetic Data and Live Data Logic (Row 327 to 355) as part of Ticket 186
 
     @Slot(str)
@@ -431,48 +393,21 @@
         print("\nLive headset board initialized.")
 
 if __name__ == "__main__":
->>>>>>> 3f4bd258
     os.environ["QT_QUICK_CONTROLS_STYLE"] = "Fusion"
-    app = QApplication(sys.argv)
-
-    # Create our controllers
-    tab_controller = TabController()
-    print("TabController created")
-
+    app = QGuiApplication(sys.argv)
+    engine = QQmlApplicationEngine()
+
+    # Initialize backend before loading QML
     backend = BrainwavesBackend()
-    print("BrainwavesBackend created")
-
-    # Create the QML engine
-    engine = QQmlApplicationEngine()
-    print("QML engine created")
-
-    # Connect to status signal for better debugging
-    engine.objectCreated.connect(handle_engine_status)
-
-    # Expose the controllers to QML
-    engine.rootContext().setContextProperty("tabController", tab_controller)
     engine.rootContext().setContextProperty("backend", backend)
     engine.rootContext().setContextProperty("imageModel", [])  # Initialize empty model
     engine.rootContext().setContextProperty("fileShufflerGui", backend)  # For file shuffler
     print("Controllers exposed to QML")
-
-    # Load the QML file
-    qml_file = os.path.join(os.path.dirname(os.path.abspath(__file__)), "main.qml")
-    print(f"Loading QML file from: {qml_file}")
-    engine.load(QUrl.fromLocalFile(qml_file))
-
-<<<<<<< HEAD
-    # Check if the QML file was loaded successfully
-    if not engine.rootObjects():
-        print("Failed to load QML file!")
-        sys.exit(-1)
-
-    print("QML file loaded, application should be visible now")
-=======
+    engine.rootContext().setContextProperty("fileShufflerGui", backend) #For file shuffler
+
     # Load QML
     qml_file = Path(__file__).resolve().parent / "main.qml"
     engine.load(str(qml_file))
->>>>>>> 3f4bd258
 
     # Convert PDFs after engine load
     try:
