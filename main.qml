--- conflicted
+++ resolved
@@ -112,11 +112,7 @@
                             Layout.alignment: Qt.AlignHCenter
 
                             Image {
-<<<<<<< HEAD
-                                source: "GUI5/images/brain.png"
-=======
                                 source: "GUI_Pics/brain.png"
->>>>>>> 3f4bd258
                                 width: 130
                                 height: 130
                                 anchors.centerIn: parent
@@ -263,11 +259,7 @@
                                 color: "#242c4d" // Dark blue background
 
                                 Image {
-<<<<<<< HEAD
-                                    source: "GUI5/images/connect.png"
-=======
                                     source: "GUI_Pics/connect.png"
->>>>>>> 3f4bd258
                                     width: 80
                                     height: 80
                                     anchors.centerIn: parent
@@ -654,11 +646,7 @@
                             anchors.fill: parent
 
                             Image {
-<<<<<<< HEAD
-                                source: "GUI5/images/home.png"
-=======
                                 source: "GUI_Pics/home.png"
->>>>>>> 3f4bd258
                                 width: 150
                                 height: 150
                                 anchors.centerIn: parent
@@ -711,11 +699,7 @@
                                 anchors.fill: parent
 
                                 Image {
-<<<<<<< HEAD
-                                    source: "GUI5/images/up.png"
-=======
                                     source: "GUI_Pics/up.png"
->>>>>>> 3f4bd258
                                     width: 150
                                     height: 150
                                     anchors.centerIn: parent
@@ -823,11 +807,7 @@
                             anchors.fill: parent
 
                             Image {
-<<<<<<< HEAD
-                                source: "GUI5/images/forward.png"
-=======
                                 source: "GUI_Pics/Forward.png"
->>>>>>> 3f4bd258
                                 width: 150
                                 height: 150
                                 anchors.centerIn: parent
@@ -878,11 +858,7 @@
                             anchors.fill: parent
 
                             Image {
-<<<<<<< HEAD
-                                source: "GUI5/images/turnLeft.png"
-=======
                                 source: "GUI_Pics/turnLeft.png"
->>>>>>> 3f4bd258
                                 width: 150
                                 height: 150
                                 anchors.centerIn: parent
@@ -930,11 +906,7 @@
                             anchors.fill: parent
 
                             Image {
-<<<<<<< HEAD
-                                source: "GUI5/images/left.png"
-=======
                                 source: "GUI_Pics/left.png"
->>>>>>> 3f4bd258
                                 width: 150
                                 height: 150
                                 anchors.centerIn: parent
@@ -982,11 +954,7 @@
                             anchors.fill: parent
 
                             Image {
-<<<<<<< HEAD
-                                source: "GUI5/images/Stream.png"
-=======
                                 source: "GUI_Pics/Stream.png"
->>>>>>> 3f4bd258
                                 width: 150
                                 height: 150
                                 anchors.centerIn: parent
@@ -1034,11 +1002,7 @@
                             anchors.fill: parent
 
                             Image {
-<<<<<<< HEAD
-                                source: "GUI5/images/right.png"
-=======
                                 source: "GUI_Pics/right.png"
->>>>>>> 3f4bd258
                                 width: 150
                                 height: 150
                                 anchors.centerIn: parent
@@ -1087,11 +1051,7 @@
                             anchors.fill: parent
 
                             Image {
-<<<<<<< HEAD
-                                source: "GUI5/images/turnRight.png"
-=======
                                 source: "GUI_Pics/turnRight.png"
->>>>>>> 3f4bd258
                                 width: 150
                                 height: 150
                                 anchors.centerIn: parent
@@ -1145,11 +1105,7 @@
                             anchors.fill: parent
 
                             Image {
-<<<<<<< HEAD
-                                source: "GUI5/images/back.png"
-=======
                                 source: "GUI_Pics/back.png"
->>>>>>> 3f4bd258
                                 width: 150
                                 height: 150
                                 anchors.centerIn: parent
@@ -1203,11 +1159,7 @@
                             anchors.fill: parent
 
                             Image {
-<<<<<<< HEAD
-                                source: "GUI5/images/connect.png"
-=======
                                 source: "GUI_Pics/connect.png"
->>>>>>> 3f4bd258
                                 width: 150
                                 height: 150
                                 anchors.centerIn: parent
@@ -1255,11 +1207,7 @@
                             anchors.fill: parent
 
                             Image {
-<<<<<<< HEAD
-                                source: "GUI5/images/down.png"
-=======
                                 source: "GUI_Pics/down.png"
->>>>>>> 3f4bd258
                                 width: 150
                                 height: 150
                                 anchors.centerIn: parent
@@ -1307,11 +1255,7 @@
                             anchors.fill: parent
 
                             Image {
-<<<<<<< HEAD
-                                source: "GUI5/images/takeoff.png"
-=======
                                 source: "GUI_Pics/takeoff.png"
->>>>>>> 3f4bd258
                                 width: 150
                                 height: 150
                                 anchors.centerIn: parent
@@ -1357,11 +1301,7 @@
                             anchors.fill: parent
 
                             Image {
-<<<<<<< HEAD
-                                source: "GUI5/images/land.png"
-=======
                                 source: "GUI_Pics/land.png"
->>>>>>> 3f4bd258
                                 width: 150
                                 height: 150
                                 anchors.centerIn: parent
@@ -1494,29 +1434,6 @@
                     }
                 }
             }
-<<<<<<< HEAD
-            // Manual Controller Tab (Nao Viewer)
-            Rectangle {
-                color: "#2f4050"
-
-                Column {
-                    anchors.centerIn: parent
-                    spacing: 20
-
-                    Text {
-                        anchors.horizontalCenter: parent.horizontalCenter
-                        text: "Nao Viewer Running"
-                        color: "white"
-                        font.pixelSize: 18
-                    }
-
-                    Button {
-                        anchors.horizontalCenter: parent.horizontalCenter
-                        text: "Stop Nao Viewer"
-                        onClicked: {
-                            console.log("Stop button clicked")
-                            tabController.stopNaoViewer()
-=======
             // Transfer Data view
             Rectangle {
                 color: "#64778d"
@@ -1604,7 +1521,6 @@
                                 text: "Upload"
                                 onClicked: console.log("Upload clicked")
                             }
->>>>>>> 3f4bd258
                         }
                     }
                 }
